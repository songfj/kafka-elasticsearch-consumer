package org.elasticsearch.kafka.indexer.service;

import com.netflix.curator.framework.CuratorFramework;
import com.netflix.curator.framework.CuratorFrameworkFactory;
import com.netflix.curator.retry.RetryNTimes;

import kafka.api.FetchRequest;
import kafka.api.FetchRequestBuilder;
import kafka.api.OffsetRequest;
import kafka.api.PartitionOffsetRequestInfo;
import kafka.common.ErrorMapping;
import kafka.common.OffsetAndMetadata;
import kafka.common.TopicAndPartition;
import kafka.javaapi.*;
import kafka.javaapi.consumer.SimpleConsumer;

import org.elasticsearch.kafka.indexer.exception.KafkaClientNotRecoverableException;
import org.elasticsearch.kafka.indexer.exception.KafkaClientRecoverableException;
import org.slf4j.Logger;
import org.slf4j.LoggerFactory;
import org.springframework.beans.factory.annotation.Value;

import java.util.ArrayList;
import java.util.HashMap;
import java.util.List;
import java.util.Map;

import javax.annotation.PostConstruct;

public class KafkaClientService {
	
 	private static final Logger logger = LoggerFactory.getLogger(KafkaClientService.class);
	@Value("${topic:my_log_topic}")
	private String topic;
    // Kafka ZooKeeper's IP Address/HostName : port list
    @Value("${kafkaZookeeperList:localhost:2181}")
    private String kafkaZookeeperList;
    // Zookeeper session timeout in MS
    @Value("${zkSessionTimeoutMs:1000}")
    private int zkSessionTimeoutMs;
    // Zookeeper connection timeout in MS
    @Value("${zkConnectionTimeoutMs:15000}")
    private int zkConnectionTimeoutMs;
    // Zookeeper number of retries when creating a curator client
    @Value("${zkCuratorRetryTimes:3}")
    private int zkCuratorRetryTimes;
    // Zookeeper: time in ms between re-tries when creating a Curator
    @Value("${zkCuratorRetryDelayMs:2000}")
    private int zkCuratorRetryDelayMs;
    @Value("${kafkaBrokersList:localhost:9092}")
    private String kafkaBrokersList;
	private String[] kafkaBrokersArray;
    @Value("${kafkaReinitSleepTimeMs:10000}")
    private int kafkaReinitSleepTimeMs;
    @Value("${numberOfReinitTries:2}")
    private int numOfReinitAttempts;
    // the below two parameters define the range of partitions to be processed by this app
    // first partition in the Kafka Topic from which the messages have to be processed
    @Value("${firstPartition:0}")
    private   short firstPartition;
    // last partition in the Kafka Topic from which the messages have to be processed
    @Value("${lastPartition:3}")
    private   short lastPartition;
    // Option from where the message fetching should happen in Kafka
    // Values can be: CUSTOM/EARLIEST/LATEST/RESTART.
    // If 'CUSTOM' is set, then 'startOffset' has to be set as an int value
    @Value("${startOffsetFrom:RESTART}")
    private  String startOffsetFrom;
    // int value of the offset from where the message processing should happen
    @Value("${startOffset:0}")
    private   int startOffset;
    // Name of the Kafka Consumer Group
    @Value("${consumerGroupName:kafka_es_indexer}")
    private   String consumerGroupName;
    // SimpleConsumer socket bufferSize
    @Value("${kafkaSimpleConsumerBufferSizeBytes:31457280}")
    private   int kafkaSimpleConsumerBufferSizeBytes;
    // SimpleConsumer socket timeout in MS
    @Value("${kafkaSimpleConsumerSocketTimeoutMs:1000}")
    private   int kafkaSimpleConsumerSocketTimeoutMs;
    // FetchRequest's minBytes value
    @Value("${kafkaFetchSizeMinBytes:31457280}")
    private   int kafkaFetchSizeMinBytes;

	private CuratorFramework curator;
	private SimpleConsumer simpleConsumer;
	private String kafkaClientId;
	private final int partition;
	private String leaderBrokerHost;
	private int leaderBrokerPort;
	private String leaderBrokerURL;
<<<<<<< HEAD
	private ConsumerConfigService configService;
	private String[] kafkaBrokersArray;
    private int leaderFindRetryCount =5;

=======
>>>>>>> 2a8438b4
	
	public KafkaClientService(int partition) throws Exception{
		this.partition = partition;
	}
	
    @PostConstruct
    public void init() throws Exception {
		logger.info("Initializing KafkaClient for topic={}, partition={} ", topic, partition);
		kafkaClientId = consumerGroupName  + "_" + partition;
		kafkaBrokersArray = kafkaBrokersList.trim().split(",");
		logger.info("### KafkaClient Config: ###");
		logger.info("kafkaZookeeperList: {}", kafkaZookeeperList);
		logger.info("kafkaBrokersList: {}", kafkaBrokersList);
		logger.info("kafkaClientId: {}", kafkaClientId);
		logger.info("topic: {}", topic);
		logger.info("partition: {}", partition);
		connectToZooKeeper();
		findLeader();
		initConsumer();
    }

			
	public void reInitKafka() throws Exception {
		for (int i = 0; i < numOfReinitAttempts; i++) {
			try {
				logger.info("Re-initializing KafkaClient for partition {}, try # {}", partition, i);
				close();
				logger.info("Kafka client closed for partition {}. Will sleep for {} ms to allow kafka to stabilize",
						partition, kafkaReinitSleepTimeMs);
				Thread.sleep(kafkaReinitSleepTimeMs);
				logger.info("Connecting to zookeeper again for partition {}", partition);
				connectToZooKeeper();
				findLeader();
				initConsumer();
				logger.info(".. trying to get offsets for partition={} ... ", partition);
				checkKafkaOffsets();
				logger.info("KafkaClient re-intialization for partition={} finished OK", partition);
				return;
			} catch (Exception e) {
				if (i < numOfReinitAttempts) {
					logger.info("Re-initializing KafkaClient for partition={}, try#={} - still failing with Exception: {}",
						partition, i, e.getMessage());		
				} else {
					// if we got here - we failed to re-init Kafka after the max # of attempts - throw an exception out
					logger.error("KafkaClient re-initialization failed for partition={} after {} attempts - throwing exception: "
							+ e.getMessage(), partition, numOfReinitAttempts);
					throw new KafkaClientRecoverableException("KafkaClient re-initialization failed for partition=" + partition + 
							" after " + numOfReinitAttempts + " attempts - throwing exception: "
							+ e.getMessage(), e);
				}
			}
		}		
	}

	public void connectToZooKeeper() throws Exception {
		try {
			curator = CuratorFrameworkFactory.newClient(kafkaZookeeperList, zkSessionTimeoutMs, zkConnectionTimeoutMs,
					new RetryNTimes(zkCuratorRetryTimes, zkCuratorRetryDelayMs));
			curator.start();
			logger.info("Connected to Kafka Zookeeper successfully");
		} catch (Exception e) {
			logger.error("Failed to connect to Zookeer: " + e.getMessage());	
			throw e;
		}
	}

	public void initConsumer() throws Exception{
		try{
			this.simpleConsumer = new SimpleConsumer(
					leaderBrokerHost, leaderBrokerPort, kafkaSimpleConsumerSocketTimeoutMs, 
					kafkaSimpleConsumerBufferSizeBytes, kafkaClientId);
			logger.info("Initialized Kafka Consumer successfully for partition {}", partition);
		}
		catch(Exception e){
			logger.error("Failed to initialize Kafka Consumer: " + e.getMessage());
			throw e;
		}
	}

	public void checkKafkaOffsets() throws Exception {
		try {
			long currentOffset = fetchCurrentOffsetFromKafka();
			long earliestOffset = getEarliestOffset();
			long latestOffset = getLastestOffset();
			logger.info("Offsets for partition={}: currentOffset={}; earliestOffset={}; latestOffset={}",
					partition, currentOffset, earliestOffset, latestOffset);
		} catch (Exception e) {
			logger.error("Exception from checkKafkaOffsets(): for partition={}" , partition, e);
			throw e;
		}

	}

	public void saveOffsetInKafka(long offset, short errorCode) throws KafkaClientRecoverableException{
		logger.debug("Starting to save the Offset value to Kafka: offset={}, errorCode={} for partition {}",
				offset, errorCode, partition);
		short versionID = 0;
		int correlationId = 0;
		try{
			TopicAndPartition tp = new TopicAndPartition(topic, partition);
			OffsetAndMetadata offsetMetaAndErr = new OffsetAndMetadata(
					offset, OffsetAndMetadata.NoMetadata(), errorCode);
			Map<TopicAndPartition, OffsetAndMetadata> mapForCommitOffset = new HashMap<>();
			mapForCommitOffset.put(tp, offsetMetaAndErr);
			kafka.javaapi.OffsetCommitRequest offsetCommitReq = new kafka.javaapi.OffsetCommitRequest(
					kafkaClientId, mapForCommitOffset, correlationId, kafkaClientId, versionID);
			OffsetCommitResponse offsetCommitResp = simpleConsumer.commitOffsets(offsetCommitReq);
			logger.debug("Saved offset={} for partition={}; OffsetCommitResponse ErrorCode = {}", 
					offset, partition, offsetCommitResp.errors().get(tp));
			Short responseErrorCode = (Short) offsetCommitResp.errors().get(tp);
			if (responseErrorCode != null && responseErrorCode != ErrorMapping.NoError()) {
				// TODO 4: verify this is the only condition that means that the commit was successful
				throw new KafkaClientRecoverableException("Error saving offset=" + offset + " for partition=" + partition +
					": errorCode is not good: " + responseErrorCode);
			}
		}
		catch(Exception e){
			logger.error("Error commiting offset={} for partition={}: ", offset, partition, e);
			throw new KafkaClientRecoverableException("Error saving offset=" + offset + " for partition=" + 
				partition + "; error: " + e.getMessage(), e) ;
		}
		
	}
		
	public PartitionMetadata findLeader() throws Exception {
		logger.info("Looking for Kafka leader broker for partition {}...", partition);
		// try to find leader META info, trying each broker until the leader is found -
		// in case some of the leaders are down
<<<<<<< HEAD
        PartitionMetadata leaderPartitionMetaData = findLeaderWithRetry();
        if (leaderPartitionMetaData == null || leaderPartitionMetaData.leader() == null) {
=======
		for (int i=0; i<kafkaBrokersArray.length; i++) {
			String brokerStr = kafkaBrokersArray[i];
			String[] brokerStrTokens = brokerStr.split(":");
			if (brokerStrTokens.length < 2) {
				logger.error("Failed to find Kafka leader broker - wrong config, not enough tokens: brokerStr={}", 
					brokerStr);
				throw new Exception("Failed to find Kafka leader broker - wrong config, not enough tokens: brokerStr=" + 
					brokerStr);
			}
			leaderPartitionMetaData = findLeaderWithBroker(brokerStrTokens[0], brokerStrTokens[1]);
			// we found the leader - no need to query the rest of the brokers, get out of the loop
			if (leaderPartitionMetaData != null)
				break;
		}
		if (leaderPartitionMetaData == null || leaderPartitionMetaData.leader() == null) {
>>>>>>> 2a8438b4
			logger.error("Failed to find leader for topic=[{}], partition=[{}], kafka brokers list: [{}]: PartitionMetadata is null",
					topic, partition, kafkaBrokersList);
			throw new Exception("Failed to find leader for topic=[" + topic + 
					"], partition=[" + partition + 
					", kafka brokers list: [" + kafkaBrokersList +
					"]: currentPartitionMetadata is null");
			
		}		
		leaderBrokerHost = leaderPartitionMetaData.leader().host();
		leaderBrokerPort = leaderPartitionMetaData.leader().port();
		leaderBrokerURL = leaderBrokerHost + ":" + leaderBrokerPort;
		logger.info("Found leader: leaderBrokerURL={}", leaderBrokerURL);
		return leaderPartitionMetaData;
	}

    private PartitionMetadata findLeaderWithRetry() throws Exception {
        PartitionMetadata leaderPartitionMetaData = null ;
        int retryCount =leaderFindRetryCount ;
        while(retryCount >0){
            for (int i=0; i<kafkaBrokersArray.length; i++) {
                String brokerStr = kafkaBrokersArray[i];
                String[] brokerStrTokens = brokerStr.split(":");
                if (brokerStrTokens.length < 2) {
                    logger.error(
                            "Failed to find Kafka leader broker - wrong config, not enough tokens: brokerStr={}",
                            brokerStr);
                    throw new Exception("Failed to find Kafka leader broker - wrong config, not enough tokens: brokerStr=" +
                            brokerStr);
                }
                leaderPartitionMetaData = findLeaderWithBroker(brokerStrTokens[0], brokerStrTokens[1]);
                // we found the leader - no need to query the rest of the brokers, get out of the loop
                if (leaderPartitionMetaData != null)
                    return leaderPartitionMetaData;
            }
            retryCount-- ;
            logger.error("Leader find attempt {} failed .Retrying after sleep",5-retryCount);
            Thread.sleep(1000);
        }
        return leaderPartitionMetaData;
    }

    private PartitionMetadata findLeaderWithBroker(String kafkaBrokerHost, String kafkaBrokerPortStr) {
		logger.info("Looking for leader for partition {} using Kafka Broker={}:{}, topic={}",
				partition, kafkaBrokerHost, kafkaBrokerPortStr, topic);
		PartitionMetadata leaderPartitionMetadata = null;
		SimpleConsumer leadFindConsumer = null;
		try {
			int kafkaBrokerPort = Integer.parseInt(kafkaBrokerPortStr);
			leadFindConsumer = new SimpleConsumer(
					kafkaBrokerHost, kafkaBrokerPort, kafkaSimpleConsumerSocketTimeoutMs,
					kafkaSimpleConsumerBufferSizeBytes, "leaderLookup");
			List<String> topics = new ArrayList<String>();
			topics.add(this.topic);
			TopicMetadataRequest req = new TopicMetadataRequest(topics);
			kafka.javaapi.TopicMetadataResponse resp = leadFindConsumer.send(req);

			List<TopicMetadata> metaData = resp.topicsMetadata();
			for (TopicMetadata item : metaData) {
				for (PartitionMetadata part : item.partitionsMetadata()) {
					if (part.partitionId() == partition) {
						leaderPartitionMetadata = part;
						logger.info("Found leader for partition {} using Kafka Broker={}:{}, topic={}; leader broker URL: {}:{}",
								partition, kafkaBrokerHost, kafkaBrokerPortStr, topic,
								leaderPartitionMetadata.leader().host(), leaderPartitionMetadata.leader().port());
						break;
					}
				}
				// we found the leader - get out of this loop as well
				if (leaderPartitionMetadata != null)
					break;
			}
		} catch (Exception e) {
			logger.warn("Failed to find leader for partition {} using Kafka Broker={} , topic={}; Error: {}",
					partition, kafkaBrokerHost, topic, e.getMessage());
		} finally {
			if (leadFindConsumer != null){
				leadFindConsumer.close();
				logger.debug("Closed the leadFindConsumer connection");
			}
		}
		return leaderPartitionMetadata;	
	}

	public long getLastestOffset() throws KafkaClientRecoverableException {
		logger.debug("Getting LastestOffset for topic={}, partition={}, kafkaGroupId={}",
				topic, partition, kafkaClientId);
		long latestOffset = getOffset(topic, partition, OffsetRequest.LatestTime(), kafkaClientId);
		logger.debug("LatestOffset={}  for partition {}", latestOffset ,partition);
		return latestOffset;		
	}
	
	public long getEarliestOffset() throws KafkaClientRecoverableException {
		logger.debug("Getting EarliestOffset for topic={}, partition={}, kafkaGroupId={}",
				topic, partition, kafkaClientId);
		long earliestOffset = this.getOffset(topic, partition, OffsetRequest.EarliestTime(), kafkaClientId);
		logger.debug("earliestOffset={} for partition {}", earliestOffset,partition);
		return earliestOffset;
	}
	
	private long getOffset(String topic, int partition, long whichTime, String clientName) 
			throws KafkaClientRecoverableException {
		try {
			TopicAndPartition topicAndPartition = new TopicAndPartition(topic, partition);
			Map<TopicAndPartition, PartitionOffsetRequestInfo> requestInfo = new HashMap<TopicAndPartition, PartitionOffsetRequestInfo>();
			requestInfo.put(topicAndPartition, new PartitionOffsetRequestInfo(whichTime, 1));
			kafka.javaapi.OffsetRequest request = new kafka.javaapi.OffsetRequest(
				requestInfo, kafka.api.OffsetRequest.CurrentVersion(), clientName);
			OffsetResponse response = simpleConsumer.getOffsetsBefore(request);

			if (response.hasError()) {
				// treat this as a recoverable exception - we will try to re-init Kafka
				// TODO: verify if there are some cases when this should not be recoverable
				int errorCode = response.errorCode(topic, partition);
				logger.error("Error fetching offsets from Kafka for partition={}; Reason: {}" , 
					partition, errorCode);
				throw new KafkaClientRecoverableException("Error fetching offsets from Kafka. Reason: " + 
					errorCode + " for partition=" + partition);
			}
			long[] offsets = response.offsets(topic, partition);
			return offsets[0];
		}
		catch(Exception e){
			logger.error("Exception fetching offsets for partition={}", partition, e);
			throw new KafkaClientRecoverableException("Error fetching offsets from Kafka for partition=" + 
				partition + "; error: " + e.getMessage());
		}
	}
	
	public long fetchCurrentOffsetFromKafka() throws KafkaClientRecoverableException{
		short versionID = 0;
		int correlationId = 0;
		try{
			List<TopicAndPartition> topicPartitionList = new ArrayList<TopicAndPartition>(); 
			TopicAndPartition myTopicAndPartition = new TopicAndPartition(topic, partition);
			topicPartitionList.add(myTopicAndPartition);	
			OffsetFetchRequest offsetFetchReq = new OffsetFetchRequest(
					kafkaClientId, topicPartitionList, versionID, correlationId, kafkaClientId);
			OffsetFetchResponse offsetFetchResponse = simpleConsumer.fetchOffsets(offsetFetchReq);
			long currentOffset = offsetFetchResponse.offsets().get(myTopicAndPartition).offset();
			//logger.info("Fetched Kafka's currentOffset = " + currentOffset);
			return currentOffset;
		}
		catch(Exception e){
			logger.error("Exception fetching current offset for partition={}", partition, e);
			throw new KafkaClientRecoverableException("Exception fetching current offset for partition=" +  
					partition + "; error: " + e.getMessage(), e);
		}
	}

	public long computeInitialOffset() throws Exception {
		long offsetForThisRound = -1L;
		long earliestOffset = getEarliestOffset();
		// TODO 6: use Enum for startOffsetFrom values
		logger.info("**** Computing Kafka offset *** for partition={}, startOffsetFrom={}, earliestOffset={}", 
				partition, startOffsetFrom, earliestOffset);
		if (startOffsetFrom.equalsIgnoreCase("CUSTOM")) {
			long customOffset = startOffset;
			logger.info("Restarting from the CUSTOM offset={} for topic={}, partition={}",
					customOffset, topic, partition);
			if (customOffset >= 0) {
				offsetForThisRound = customOffset;
			} else {
				throw new KafkaClientNotRecoverableException("Custom offset=" + customOffset + 
					"for topic [" + topic + "], partition [" + partition + 
					"] is < 0, which is not an acceptable value; exiting");
			}
		} else if (startOffsetFrom.equalsIgnoreCase("EARLIEST")) {
			logger.info("Restarting from the EARLIEST offset={} for topic={}, partition={}",
					earliestOffset, topic, partition);
			offsetForThisRound = getEarliestOffset();
		} else if (startOffsetFrom.equalsIgnoreCase("LATEST")) {
			offsetForThisRound = getLastestOffset();
			logger.info("Restarting from the LATEST offset={} for topic={}, partition={}",
					offsetForThisRound, topic, partition);
		} else if (startOffsetFrom.equalsIgnoreCase("RESTART")) {
			offsetForThisRound = fetchCurrentOffsetFromKafka();
			logger.info("Restarting from the last committed offset={} for topic={}, partition={}",
					offsetForThisRound, topic, partition);
		}
		// for any of the cases - make sure the offset in not less than 0:
		if (offsetForThisRound < 0)
		{
			if (earliestOffset >= 0) {
				// if this is the first time this client tried to read - offset might be -1
				// try to get set the offset to the EARLIEST available - it may lead
				// to processing events that may have already be processed - but it is safer than
				// starting from the Latest offset in case not all events were processed before				
				offsetForThisRound = earliestOffset;
				logger.info("offsetForThisRound is set to the Earliest offset since currentOffset is < 0; offsetForThisRound={} for partition {}",
						offsetForThisRound, partition);
				// also store this as the CurrentOffset to Kafka - to avoid the multiple cycles through
				// this logic in the case no events are coming to the topic for a long time and
				// we always get currentOffset as -1 from Kafka;
				// if there are exceptions during save - they will be thrown out from the saveOffsetInKafka()
				saveOffsetInKafka(offsetForThisRound, ErrorMapping.NoError());
			} else {
				logger.error(
					"Failed to set the current offset to Earliest offset since he earliest offset is < 0, exiting; partition={}" , partition);
				throw new KafkaClientRecoverableException(
					"Failed to set the current offset to Earliest offset since he earliest offset is < 0, exiting; partition=" + partition);				
			}
		} 

		// check for a corner case when the computed offset (either current or custom)
		// is less than the Earliest offset - which could happen if some messages were 
		// cleaned up from the topic/partition due to retention policy
		if (offsetForThisRound < earliestOffset){
			logger.warn("WARNING: computed offset={} is less than EarliestOffset = {}" +
					"; setting offsetForThisRound to the EarliestOffset for partition {}", offsetForThisRound, earliestOffset,partition);
			offsetForThisRound = earliestOffset;
			try {
				saveOffsetInKafka(offsetForThisRound, ErrorMapping.NoError());
			} catch (KafkaClientRecoverableException e) {
				logger.error("Failed to commit offset after resetting it to Earliest={} for partition={}; throwing exception ", 
						offsetForThisRound, partition, e);
				throw e;
			}
		}
		logger.info("Resulting offsetForThisRound={} for partition={}", offsetForThisRound, partition);
		return offsetForThisRound;
	}

	public FetchResponse getMessagesFromKafka(long offset) throws KafkaClientRecoverableException {
		logger.debug("Starting getMessagesFromKafka() ...");
		try{
			FetchRequest req = new FetchRequestBuilder()
				.clientId(kafkaClientId)
				.addFetch(topic, partition, offset, kafkaFetchSizeMinBytes)
				.build();
			FetchResponse fetchResponse = simpleConsumer.fetch(req);
			return fetchResponse;
		}
		catch(Exception e){
			logger.error("Exception fetching messages from Kafka for partition {}", partition, e);
			throw new KafkaClientRecoverableException("Exception fetching messages from Kafka for partition=" +  
				partition + "; error: " + e.getMessage(), e);
		}
	}

	// TODO 1: review how we handle each type of errors - some should fail the whole batch, not just ignored or re-tried
	// TODO 2: also make sure we do not re-process the same batch forever: call() -> reInitKafka() -> call() -> ...
	// TODO 3: verify that the only case when we need to roll-back to the Earliest offset is  the OffsetOutOfRange error 
	public Long handleErrorFromFetchMessages(short errorCode, long offsetForThisRound) throws Exception {
		// Do things according to the error code
		logger.error("Error fetching events from Kafka, error code={}, partition={}",
				errorCode, partition);
		if (errorCode == ErrorMapping.BrokerNotAvailableCode()) {
			logger.error("BrokerNotAvailableCode error - ReInitiating Kafka Client for partition {}", partition);
			reInitKafka();
		} else if (errorCode == ErrorMapping.InvalidFetchSizeCode()) {
			logger.error("InvalidFetchSizeCode error - ReInitiating Kafka Client for partition {}", partition);
			reInitKafka();
		} else if (errorCode == ErrorMapping.InvalidMessageCode()) {
			logger.error("InvalidMessageCode error - not handling it. Returning for partition {}", partition);
		} else if (errorCode == ErrorMapping.LeaderNotAvailableCode()) {
			logger.error("LeaderNotAvailableCode error - ReInitiating Kafka Client for partition {}", partition);
			reInitKafka();
		} else if (errorCode == ErrorMapping.MessageSizeTooLargeCode()) {
			logger.error("MessageSizeTooLargeCode error - not handling it. Returning for partition {}", partition);
		} else if (errorCode == ErrorMapping.NotLeaderForPartitionCode()) {
			logger.error("NotLeaderForPartitionCode error - ReInitiating Kafka Client for partition {}", partition);
			reInitKafka();
		} else if (errorCode == ErrorMapping.OffsetMetadataTooLargeCode()) {
			logger.error("OffsetMetadataTooLargeCode error - not handling it. Returning for partition {}", partition);
		} else if (errorCode == ErrorMapping.OffsetOutOfRangeCode()) {
			logger.error("OffsetOutOfRangeCode error: partition={}, offsetForThisRound={}",
					partition, offsetForThisRound);
			long earliestOffset = getEarliestOffset();
			// The most likely reason for this error is that the consumer is trying to read events from an offset
			// that has already expired from the Kafka topic due to retention period;
			// In that case the only course of action is to start processing events from the EARLIEST available offset;
			// check for a corner case when the EarliestOfset might still be -1 
			// in that case - just throw an  exception out and restart indexer after fixing Kafka
			if (earliestOffset < 0) {
				logger.error("OffsetOutOfRangeCode error for partition={} - EARLIEST offset is bad: {}, exiting with an exception", 
					partition, earliestOffset); 
				throw new Exception ("OffsetOutOfRangeCode error for partition=" + partition + 
						" - EARLIEST offset is bad: " + earliestOffset + ", exiting with an exception");
			}
			logger.info("OffsetOutOfRangeCode error: setting offset for partition {} to the EARLIEST possible offset: {}", 
					partition, earliestOffset);
			try {
				saveOffsetInKafka(earliestOffset, errorCode);
			} catch (Exception e) {
				// throw an exception as this will break reading messages in the next round
				// TODO 5: verify that the IndexerJob is stopped cleanly in this case
				logger.error("Failed to commit offset in Kafka after OffsetOutOfRangeCode - exiting for partition {} ", partition, e);
				throw e;
			}
			return earliestOffset;
		} else if (errorCode == ErrorMapping.ReplicaNotAvailableCode()) {
			logger.error("ReplicaNotAvailableCode error - re-init-ing Kafka for partition {}", partition);
			reInitKafka();
		} else if (errorCode == ErrorMapping.RequestTimedOutCode()) {
			logger.error("RequestTimedOutCode error - re-init-ing Kafka for partition {}", partition);
			reInitKafka();
		} else if (errorCode == ErrorMapping.StaleControllerEpochCode()) {
			logger.error("StaleControllerEpochCode error - not handling it. Returning for partition {}", partition);
			reInitKafka();
		} else if (errorCode == ErrorMapping.StaleLeaderEpochCode()) {
			logger.error("StaleLeaderEpochCode error - not handling it. Returning for partition {}", partition);
			reInitKafka();
		} else if (errorCode == ErrorMapping.UnknownCode()) {
			logger.error("UnknownCode error - re-init-ing Kafka for partition {}", partition);
			reInitKafka();
		} else if (errorCode == ErrorMapping.UnknownTopicOrPartitionCode()) {
			logger.error("UnknownTopicOrPartitionCode error - re-init-ing Kafka for partition {}", partition);
			reInitKafka();
		}
		return null;
	}

	public void close() {
		curator.close();
		logger.info("Curator/Zookeeper connection closed");
	}
	
}<|MERGE_RESOLUTION|>--- conflicted
+++ resolved
@@ -3,7 +3,6 @@
 import com.netflix.curator.framework.CuratorFramework;
 import com.netflix.curator.framework.CuratorFrameworkFactory;
 import com.netflix.curator.retry.RetryNTimes;
-
 import kafka.api.FetchRequest;
 import kafka.api.FetchRequestBuilder;
 import kafka.api.OffsetRequest;
@@ -13,25 +12,23 @@
 import kafka.common.TopicAndPartition;
 import kafka.javaapi.*;
 import kafka.javaapi.consumer.SimpleConsumer;
-
 import org.elasticsearch.kafka.indexer.exception.KafkaClientNotRecoverableException;
 import org.elasticsearch.kafka.indexer.exception.KafkaClientRecoverableException;
 import org.slf4j.Logger;
 import org.slf4j.LoggerFactory;
 import org.springframework.beans.factory.annotation.Value;
 
+import javax.annotation.PostConstruct;
 import java.util.ArrayList;
 import java.util.HashMap;
 import java.util.List;
 import java.util.Map;
 
-import javax.annotation.PostConstruct;
-
 public class KafkaClientService {
-	
- 	private static final Logger logger = LoggerFactory.getLogger(KafkaClientService.class);
-	@Value("${topic:my_log_topic}")
-	private String topic;
+
+    private static final Logger logger = LoggerFactory.getLogger(KafkaClientService.class);
+    @Value("${topic:my_log_topic}")
+    private String topic;
     // Kafka ZooKeeper's IP Address/HostName : port list
     @Value("${kafkaZookeeperList:localhost:2181}")
     private String kafkaZookeeperList;
@@ -49,7 +46,7 @@
     private int zkCuratorRetryDelayMs;
     @Value("${kafkaBrokersList:localhost:9092}")
     private String kafkaBrokersList;
-	private String[] kafkaBrokersArray;
+    private String[] kafkaBrokersArray;
     @Value("${kafkaReinitSleepTimeMs:10000}")
     private int kafkaReinitSleepTimeMs;
     @Value("${numberOfReinitTries:2}")
@@ -81,185 +78,162 @@
     // FetchRequest's minBytes value
     @Value("${kafkaFetchSizeMinBytes:31457280}")
     private   int kafkaFetchSizeMinBytes;
-
-	private CuratorFramework curator;
-	private SimpleConsumer simpleConsumer;
-	private String kafkaClientId;
-	private final int partition;
-	private String leaderBrokerHost;
-	private int leaderBrokerPort;
-	private String leaderBrokerURL;
-<<<<<<< HEAD
-	private ConsumerConfigService configService;
-	private String[] kafkaBrokersArray;
-    private int leaderFindRetryCount =5;
-
-=======
->>>>>>> 2a8438b4
-	
-	public KafkaClientService(int partition) throws Exception{
-		this.partition = partition;
-	}
-	
+    @Value("${leaderFindRetryCount:5}")
+    private int leaderFindRetryCount;
+
+    private CuratorFramework curator;
+    private SimpleConsumer simpleConsumer;
+    private String kafkaClientId;
+    private final int partition;
+    private String leaderBrokerHost;
+    private int leaderBrokerPort;
+    private String leaderBrokerURL;
+
+    public KafkaClientService(int partition) throws Exception{
+        this.partition = partition;
+    }
+
     @PostConstruct
     public void init() throws Exception {
-		logger.info("Initializing KafkaClient for topic={}, partition={} ", topic, partition);
-		kafkaClientId = consumerGroupName  + "_" + partition;
-		kafkaBrokersArray = kafkaBrokersList.trim().split(",");
-		logger.info("### KafkaClient Config: ###");
-		logger.info("kafkaZookeeperList: {}", kafkaZookeeperList);
-		logger.info("kafkaBrokersList: {}", kafkaBrokersList);
-		logger.info("kafkaClientId: {}", kafkaClientId);
-		logger.info("topic: {}", topic);
-		logger.info("partition: {}", partition);
-		connectToZooKeeper();
-		findLeader();
-		initConsumer();
-    }
-
-			
-	public void reInitKafka() throws Exception {
-		for (int i = 0; i < numOfReinitAttempts; i++) {
-			try {
-				logger.info("Re-initializing KafkaClient for partition {}, try # {}", partition, i);
-				close();
-				logger.info("Kafka client closed for partition {}. Will sleep for {} ms to allow kafka to stabilize",
-						partition, kafkaReinitSleepTimeMs);
-				Thread.sleep(kafkaReinitSleepTimeMs);
-				logger.info("Connecting to zookeeper again for partition {}", partition);
-				connectToZooKeeper();
-				findLeader();
-				initConsumer();
-				logger.info(".. trying to get offsets for partition={} ... ", partition);
-				checkKafkaOffsets();
-				logger.info("KafkaClient re-intialization for partition={} finished OK", partition);
-				return;
-			} catch (Exception e) {
-				if (i < numOfReinitAttempts) {
-					logger.info("Re-initializing KafkaClient for partition={}, try#={} - still failing with Exception: {}",
-						partition, i, e.getMessage());		
-				} else {
-					// if we got here - we failed to re-init Kafka after the max # of attempts - throw an exception out
-					logger.error("KafkaClient re-initialization failed for partition={} after {} attempts - throwing exception: "
-							+ e.getMessage(), partition, numOfReinitAttempts);
-					throw new KafkaClientRecoverableException("KafkaClient re-initialization failed for partition=" + partition + 
-							" after " + numOfReinitAttempts + " attempts - throwing exception: "
-							+ e.getMessage(), e);
-				}
-			}
-		}		
-	}
-
-	public void connectToZooKeeper() throws Exception {
-		try {
-			curator = CuratorFrameworkFactory.newClient(kafkaZookeeperList, zkSessionTimeoutMs, zkConnectionTimeoutMs,
-					new RetryNTimes(zkCuratorRetryTimes, zkCuratorRetryDelayMs));
-			curator.start();
-			logger.info("Connected to Kafka Zookeeper successfully");
-		} catch (Exception e) {
-			logger.error("Failed to connect to Zookeer: " + e.getMessage());	
-			throw e;
-		}
-	}
-
-	public void initConsumer() throws Exception{
-		try{
-			this.simpleConsumer = new SimpleConsumer(
-					leaderBrokerHost, leaderBrokerPort, kafkaSimpleConsumerSocketTimeoutMs, 
-					kafkaSimpleConsumerBufferSizeBytes, kafkaClientId);
-			logger.info("Initialized Kafka Consumer successfully for partition {}", partition);
-		}
-		catch(Exception e){
-			logger.error("Failed to initialize Kafka Consumer: " + e.getMessage());
-			throw e;
-		}
-	}
-
-	public void checkKafkaOffsets() throws Exception {
-		try {
-			long currentOffset = fetchCurrentOffsetFromKafka();
-			long earliestOffset = getEarliestOffset();
-			long latestOffset = getLastestOffset();
-			logger.info("Offsets for partition={}: currentOffset={}; earliestOffset={}; latestOffset={}",
-					partition, currentOffset, earliestOffset, latestOffset);
-		} catch (Exception e) {
-			logger.error("Exception from checkKafkaOffsets(): for partition={}" , partition, e);
-			throw e;
-		}
-
-	}
-
-	public void saveOffsetInKafka(long offset, short errorCode) throws KafkaClientRecoverableException{
-		logger.debug("Starting to save the Offset value to Kafka: offset={}, errorCode={} for partition {}",
-				offset, errorCode, partition);
-		short versionID = 0;
-		int correlationId = 0;
-		try{
-			TopicAndPartition tp = new TopicAndPartition(topic, partition);
-			OffsetAndMetadata offsetMetaAndErr = new OffsetAndMetadata(
-					offset, OffsetAndMetadata.NoMetadata(), errorCode);
-			Map<TopicAndPartition, OffsetAndMetadata> mapForCommitOffset = new HashMap<>();
-			mapForCommitOffset.put(tp, offsetMetaAndErr);
-			kafka.javaapi.OffsetCommitRequest offsetCommitReq = new kafka.javaapi.OffsetCommitRequest(
-					kafkaClientId, mapForCommitOffset, correlationId, kafkaClientId, versionID);
-			OffsetCommitResponse offsetCommitResp = simpleConsumer.commitOffsets(offsetCommitReq);
-			logger.debug("Saved offset={} for partition={}; OffsetCommitResponse ErrorCode = {}", 
-					offset, partition, offsetCommitResp.errors().get(tp));
-			Short responseErrorCode = (Short) offsetCommitResp.errors().get(tp);
-			if (responseErrorCode != null && responseErrorCode != ErrorMapping.NoError()) {
-				// TODO 4: verify this is the only condition that means that the commit was successful
-				throw new KafkaClientRecoverableException("Error saving offset=" + offset + " for partition=" + partition +
-					": errorCode is not good: " + responseErrorCode);
-			}
-		}
-		catch(Exception e){
-			logger.error("Error commiting offset={} for partition={}: ", offset, partition, e);
-			throw new KafkaClientRecoverableException("Error saving offset=" + offset + " for partition=" + 
-				partition + "; error: " + e.getMessage(), e) ;
-		}
-		
-	}
-		
-	public PartitionMetadata findLeader() throws Exception {
-		logger.info("Looking for Kafka leader broker for partition {}...", partition);
-		// try to find leader META info, trying each broker until the leader is found -
-		// in case some of the leaders are down
-<<<<<<< HEAD
+        logger.info("Initializing KafkaClient for topic={}, partition={} ", topic, partition);
+        kafkaClientId = consumerGroupName  + "_" + partition;
+        kafkaBrokersArray = kafkaBrokersList.trim().split(",");
+        logger.info("### KafkaClient Config: ###");
+        logger.info("kafkaZookeeperList: {}", kafkaZookeeperList);
+        logger.info("kafkaBrokersList: {}", kafkaBrokersList);
+        logger.info("kafkaClientId: {}", kafkaClientId);
+        logger.info("topic: {}", topic);
+        logger.info("partition: {}", partition);
+        connectToZooKeeper();
+        findLeader();
+        initConsumer();
+    }
+
+
+    public void reInitKafka() throws Exception {
+        for (int i = 0; i < numOfReinitAttempts; i++) {
+            try {
+                logger.info("Re-initializing KafkaClient for partition {}, try # {}", partition, i);
+                close();
+                logger.info("Kafka client closed for partition {}. Will sleep for {} ms to allow kafka to stabilize",
+                        partition, kafkaReinitSleepTimeMs);
+                Thread.sleep(kafkaReinitSleepTimeMs);
+                logger.info("Connecting to zookeeper again for partition {}", partition);
+                connectToZooKeeper();
+                findLeader();
+                initConsumer();
+                logger.info(".. trying to get offsets for partition={} ... ", partition);
+                checkKafkaOffsets();
+                logger.info("KafkaClient re-intialization for partition={} finished OK", partition);
+                return;
+            } catch (Exception e) {
+                if (i < numOfReinitAttempts) {
+                    logger.info("Re-initializing KafkaClient for partition={}, try#={} - still failing with Exception: {}",
+                            partition, i, e.getMessage());
+                } else {
+                    // if we got here - we failed to re-init Kafka after the max # of attempts - throw an exception out
+                    logger.error("KafkaClient re-initialization failed for partition={} after {} attempts - throwing exception: "
+                            + e.getMessage(), partition, numOfReinitAttempts);
+                    throw new KafkaClientRecoverableException("KafkaClient re-initialization failed for partition=" + partition +
+                            " after " + numOfReinitAttempts + " attempts - throwing exception: "
+                            + e.getMessage(), e);
+                }
+            }
+        }
+    }
+
+    public void connectToZooKeeper() throws Exception {
+        try {
+            curator = CuratorFrameworkFactory.newClient(kafkaZookeeperList, zkSessionTimeoutMs, zkConnectionTimeoutMs,
+                    new RetryNTimes(zkCuratorRetryTimes, zkCuratorRetryDelayMs));
+            curator.start();
+            logger.info("Connected to Kafka Zookeeper successfully");
+        } catch (Exception e) {
+            logger.error("Failed to connect to Zookeer: " + e.getMessage());
+            throw e;
+        }
+    }
+
+    public void initConsumer() throws Exception{
+        try{
+            this.simpleConsumer = new SimpleConsumer(
+                    leaderBrokerHost, leaderBrokerPort, kafkaSimpleConsumerSocketTimeoutMs,
+                    kafkaSimpleConsumerBufferSizeBytes, kafkaClientId);
+            logger.info("Initialized Kafka Consumer successfully for partition {}", partition);
+        }
+        catch(Exception e){
+            logger.error("Failed to initialize Kafka Consumer: " + e.getMessage());
+            throw e;
+        }
+    }
+
+    public void checkKafkaOffsets() throws Exception {
+        try {
+            long currentOffset = fetchCurrentOffsetFromKafka();
+            long earliestOffset = getEarliestOffset();
+            long latestOffset = getLastestOffset();
+            logger.info("Offsets for partition={}: currentOffset={}; earliestOffset={}; latestOffset={}",
+                    partition, currentOffset, earliestOffset, latestOffset);
+        } catch (Exception e) {
+            logger.error("Exception from checkKafkaOffsets(): for partition={}" , partition, e);
+            throw e;
+        }
+
+    }
+
+    public void saveOffsetInKafka(long offset, short errorCode) throws KafkaClientRecoverableException{
+        logger.debug("Starting to save the Offset value to Kafka: offset={}, errorCode={} for partition {}",
+                offset, errorCode, partition);
+        short versionID = 0;
+        int correlationId = 0;
+        try{
+            TopicAndPartition tp = new TopicAndPartition(topic, partition);
+            OffsetAndMetadata offsetMetaAndErr = new OffsetAndMetadata(
+                    offset, OffsetAndMetadata.NoMetadata(), errorCode);
+            Map<TopicAndPartition, OffsetAndMetadata> mapForCommitOffset = new HashMap<>();
+            mapForCommitOffset.put(tp, offsetMetaAndErr);
+            kafka.javaapi.OffsetCommitRequest offsetCommitReq = new kafka.javaapi.OffsetCommitRequest(
+                    kafkaClientId, mapForCommitOffset, correlationId, kafkaClientId, versionID);
+            OffsetCommitResponse offsetCommitResp = simpleConsumer.commitOffsets(offsetCommitReq);
+            logger.debug("Saved offset={} for partition={}; OffsetCommitResponse ErrorCode = {}",
+                    offset, partition, offsetCommitResp.errors().get(tp));
+            Short responseErrorCode = (Short) offsetCommitResp.errors().get(tp);
+            if (responseErrorCode != null && responseErrorCode != ErrorMapping.NoError()) {
+                // TODO 4: verify this is the only condition that means that the commit was successful
+                throw new KafkaClientRecoverableException("Error saving offset=" + offset + " for partition=" + partition +
+                        ": errorCode is not good: " + responseErrorCode);
+            }
+        }
+        catch(Exception e){
+            logger.error("Error commiting offset={} for partition={}: ", offset, partition, e);
+            throw new KafkaClientRecoverableException("Error saving offset=" + offset + " for partition=" +
+                    partition + "; error: " + e.getMessage(), e) ;
+        }
+
+    }
+
+    public PartitionMetadata findLeader() throws Exception {
+        logger.info("Looking for Kafka leader broker for partition {}...", partition);
+        // try to find leader META info, trying each broker until the leader is found -
+        // in case some of the leaders are down
         PartitionMetadata leaderPartitionMetaData = findLeaderWithRetry();
         if (leaderPartitionMetaData == null || leaderPartitionMetaData.leader() == null) {
-=======
-		for (int i=0; i<kafkaBrokersArray.length; i++) {
-			String brokerStr = kafkaBrokersArray[i];
-			String[] brokerStrTokens = brokerStr.split(":");
-			if (brokerStrTokens.length < 2) {
-				logger.error("Failed to find Kafka leader broker - wrong config, not enough tokens: brokerStr={}", 
-					brokerStr);
-				throw new Exception("Failed to find Kafka leader broker - wrong config, not enough tokens: brokerStr=" + 
-					brokerStr);
-			}
-			leaderPartitionMetaData = findLeaderWithBroker(brokerStrTokens[0], brokerStrTokens[1]);
-			// we found the leader - no need to query the rest of the brokers, get out of the loop
-			if (leaderPartitionMetaData != null)
-				break;
-		}
-		if (leaderPartitionMetaData == null || leaderPartitionMetaData.leader() == null) {
->>>>>>> 2a8438b4
-			logger.error("Failed to find leader for topic=[{}], partition=[{}], kafka brokers list: [{}]: PartitionMetadata is null",
-					topic, partition, kafkaBrokersList);
-			throw new Exception("Failed to find leader for topic=[" + topic + 
-					"], partition=[" + partition + 
-					", kafka brokers list: [" + kafkaBrokersList +
-					"]: currentPartitionMetadata is null");
-			
-		}		
-		leaderBrokerHost = leaderPartitionMetaData.leader().host();
-		leaderBrokerPort = leaderPartitionMetaData.leader().port();
-		leaderBrokerURL = leaderBrokerHost + ":" + leaderBrokerPort;
-		logger.info("Found leader: leaderBrokerURL={}", leaderBrokerURL);
-		return leaderPartitionMetaData;
-	}
-
-    private PartitionMetadata findLeaderWithRetry() throws Exception {
+            logger.error("Failed to find leader for topic=[{}], partition=[{}], kafka brokers list: [{}]: PartitionMetadata is null",
+                    topic, partition, kafkaBrokersList);
+            throw new Exception("Failed to find leader for topic=[" + topic +
+                    "], partition=[" + partition +
+                    ", kafka brokers list: [" + kafkaBrokersList +
+                    "]: currentPartitionMetadata is null");
+
+        }
+        leaderBrokerHost = leaderPartitionMetaData.leader().host();
+        leaderBrokerPort = leaderPartitionMetaData.leader().port();
+        leaderBrokerURL = leaderBrokerHost + ":" + leaderBrokerPort;
+        logger.info("Found leader: leaderBrokerURL={}", leaderBrokerURL);
+        return leaderPartitionMetaData;
+    }
+
+    private PartitionMetadata findLeaderWithRetry() throws Exception{
         PartitionMetadata leaderPartitionMetaData = null ;
         int retryCount =leaderFindRetryCount ;
         while(retryCount >0){
@@ -285,280 +259,281 @@
         return leaderPartitionMetaData;
     }
 
-    private PartitionMetadata findLeaderWithBroker(String kafkaBrokerHost, String kafkaBrokerPortStr) {
-		logger.info("Looking for leader for partition {} using Kafka Broker={}:{}, topic={}",
-				partition, kafkaBrokerHost, kafkaBrokerPortStr, topic);
-		PartitionMetadata leaderPartitionMetadata = null;
-		SimpleConsumer leadFindConsumer = null;
-		try {
-			int kafkaBrokerPort = Integer.parseInt(kafkaBrokerPortStr);
-			leadFindConsumer = new SimpleConsumer(
-					kafkaBrokerHost, kafkaBrokerPort, kafkaSimpleConsumerSocketTimeoutMs,
-					kafkaSimpleConsumerBufferSizeBytes, "leaderLookup");
-			List<String> topics = new ArrayList<String>();
-			topics.add(this.topic);
-			TopicMetadataRequest req = new TopicMetadataRequest(topics);
-			kafka.javaapi.TopicMetadataResponse resp = leadFindConsumer.send(req);
-
-			List<TopicMetadata> metaData = resp.topicsMetadata();
-			for (TopicMetadata item : metaData) {
-				for (PartitionMetadata part : item.partitionsMetadata()) {
-					if (part.partitionId() == partition) {
-						leaderPartitionMetadata = part;
-						logger.info("Found leader for partition {} using Kafka Broker={}:{}, topic={}; leader broker URL: {}:{}",
-								partition, kafkaBrokerHost, kafkaBrokerPortStr, topic,
-								leaderPartitionMetadata.leader().host(), leaderPartitionMetadata.leader().port());
-						break;
-					}
-				}
-				// we found the leader - get out of this loop as well
-				if (leaderPartitionMetadata != null)
-					break;
-			}
-		} catch (Exception e) {
-			logger.warn("Failed to find leader for partition {} using Kafka Broker={} , topic={}; Error: {}",
-					partition, kafkaBrokerHost, topic, e.getMessage());
-		} finally {
-			if (leadFindConsumer != null){
-				leadFindConsumer.close();
-				logger.debug("Closed the leadFindConsumer connection");
-			}
-		}
-		return leaderPartitionMetadata;	
-	}
-
-	public long getLastestOffset() throws KafkaClientRecoverableException {
-		logger.debug("Getting LastestOffset for topic={}, partition={}, kafkaGroupId={}",
-				topic, partition, kafkaClientId);
-		long latestOffset = getOffset(topic, partition, OffsetRequest.LatestTime(), kafkaClientId);
-		logger.debug("LatestOffset={}  for partition {}", latestOffset ,partition);
-		return latestOffset;		
-	}
-	
-	public long getEarliestOffset() throws KafkaClientRecoverableException {
-		logger.debug("Getting EarliestOffset for topic={}, partition={}, kafkaGroupId={}",
-				topic, partition, kafkaClientId);
-		long earliestOffset = this.getOffset(topic, partition, OffsetRequest.EarliestTime(), kafkaClientId);
-		logger.debug("earliestOffset={} for partition {}", earliestOffset,partition);
-		return earliestOffset;
-	}
-	
-	private long getOffset(String topic, int partition, long whichTime, String clientName) 
-			throws KafkaClientRecoverableException {
-		try {
-			TopicAndPartition topicAndPartition = new TopicAndPartition(topic, partition);
-			Map<TopicAndPartition, PartitionOffsetRequestInfo> requestInfo = new HashMap<TopicAndPartition, PartitionOffsetRequestInfo>();
-			requestInfo.put(topicAndPartition, new PartitionOffsetRequestInfo(whichTime, 1));
-			kafka.javaapi.OffsetRequest request = new kafka.javaapi.OffsetRequest(
-				requestInfo, kafka.api.OffsetRequest.CurrentVersion(), clientName);
-			OffsetResponse response = simpleConsumer.getOffsetsBefore(request);
-
-			if (response.hasError()) {
-				// treat this as a recoverable exception - we will try to re-init Kafka
-				// TODO: verify if there are some cases when this should not be recoverable
-				int errorCode = response.errorCode(topic, partition);
-				logger.error("Error fetching offsets from Kafka for partition={}; Reason: {}" , 
-					partition, errorCode);
-				throw new KafkaClientRecoverableException("Error fetching offsets from Kafka. Reason: " + 
-					errorCode + " for partition=" + partition);
-			}
-			long[] offsets = response.offsets(topic, partition);
-			return offsets[0];
-		}
-		catch(Exception e){
-			logger.error("Exception fetching offsets for partition={}", partition, e);
-			throw new KafkaClientRecoverableException("Error fetching offsets from Kafka for partition=" + 
-				partition + "; error: " + e.getMessage());
-		}
-	}
-	
-	public long fetchCurrentOffsetFromKafka() throws KafkaClientRecoverableException{
-		short versionID = 0;
-		int correlationId = 0;
-		try{
-			List<TopicAndPartition> topicPartitionList = new ArrayList<TopicAndPartition>(); 
-			TopicAndPartition myTopicAndPartition = new TopicAndPartition(topic, partition);
-			topicPartitionList.add(myTopicAndPartition);	
-			OffsetFetchRequest offsetFetchReq = new OffsetFetchRequest(
-					kafkaClientId, topicPartitionList, versionID, correlationId, kafkaClientId);
-			OffsetFetchResponse offsetFetchResponse = simpleConsumer.fetchOffsets(offsetFetchReq);
-			long currentOffset = offsetFetchResponse.offsets().get(myTopicAndPartition).offset();
-			//logger.info("Fetched Kafka's currentOffset = " + currentOffset);
-			return currentOffset;
-		}
-		catch(Exception e){
-			logger.error("Exception fetching current offset for partition={}", partition, e);
-			throw new KafkaClientRecoverableException("Exception fetching current offset for partition=" +  
-					partition + "; error: " + e.getMessage(), e);
-		}
-	}
-
-	public long computeInitialOffset() throws Exception {
-		long offsetForThisRound = -1L;
-		long earliestOffset = getEarliestOffset();
-		// TODO 6: use Enum for startOffsetFrom values
-		logger.info("**** Computing Kafka offset *** for partition={}, startOffsetFrom={}, earliestOffset={}", 
-				partition, startOffsetFrom, earliestOffset);
-		if (startOffsetFrom.equalsIgnoreCase("CUSTOM")) {
-			long customOffset = startOffset;
-			logger.info("Restarting from the CUSTOM offset={} for topic={}, partition={}",
-					customOffset, topic, partition);
-			if (customOffset >= 0) {
-				offsetForThisRound = customOffset;
-			} else {
-				throw new KafkaClientNotRecoverableException("Custom offset=" + customOffset + 
-					"for topic [" + topic + "], partition [" + partition + 
-					"] is < 0, which is not an acceptable value; exiting");
-			}
-		} else if (startOffsetFrom.equalsIgnoreCase("EARLIEST")) {
-			logger.info("Restarting from the EARLIEST offset={} for topic={}, partition={}",
-					earliestOffset, topic, partition);
-			offsetForThisRound = getEarliestOffset();
-		} else if (startOffsetFrom.equalsIgnoreCase("LATEST")) {
-			offsetForThisRound = getLastestOffset();
-			logger.info("Restarting from the LATEST offset={} for topic={}, partition={}",
-					offsetForThisRound, topic, partition);
-		} else if (startOffsetFrom.equalsIgnoreCase("RESTART")) {
-			offsetForThisRound = fetchCurrentOffsetFromKafka();
-			logger.info("Restarting from the last committed offset={} for topic={}, partition={}",
-					offsetForThisRound, topic, partition);
-		}
-		// for any of the cases - make sure the offset in not less than 0:
-		if (offsetForThisRound < 0)
-		{
-			if (earliestOffset >= 0) {
-				// if this is the first time this client tried to read - offset might be -1
-				// try to get set the offset to the EARLIEST available - it may lead
-				// to processing events that may have already be processed - but it is safer than
-				// starting from the Latest offset in case not all events were processed before				
-				offsetForThisRound = earliestOffset;
-				logger.info("offsetForThisRound is set to the Earliest offset since currentOffset is < 0; offsetForThisRound={} for partition {}",
-						offsetForThisRound, partition);
-				// also store this as the CurrentOffset to Kafka - to avoid the multiple cycles through
-				// this logic in the case no events are coming to the topic for a long time and
-				// we always get currentOffset as -1 from Kafka;
-				// if there are exceptions during save - they will be thrown out from the saveOffsetInKafka()
-				saveOffsetInKafka(offsetForThisRound, ErrorMapping.NoError());
-			} else {
-				logger.error(
-					"Failed to set the current offset to Earliest offset since he earliest offset is < 0, exiting; partition={}" , partition);
-				throw new KafkaClientRecoverableException(
-					"Failed to set the current offset to Earliest offset since he earliest offset is < 0, exiting; partition=" + partition);				
-			}
-		} 
-
-		// check for a corner case when the computed offset (either current or custom)
-		// is less than the Earliest offset - which could happen if some messages were 
-		// cleaned up from the topic/partition due to retention policy
-		if (offsetForThisRound < earliestOffset){
-			logger.warn("WARNING: computed offset={} is less than EarliestOffset = {}" +
-					"; setting offsetForThisRound to the EarliestOffset for partition {}", offsetForThisRound, earliestOffset,partition);
-			offsetForThisRound = earliestOffset;
-			try {
-				saveOffsetInKafka(offsetForThisRound, ErrorMapping.NoError());
-			} catch (KafkaClientRecoverableException e) {
-				logger.error("Failed to commit offset after resetting it to Earliest={} for partition={}; throwing exception ", 
-						offsetForThisRound, partition, e);
-				throw e;
-			}
-		}
-		logger.info("Resulting offsetForThisRound={} for partition={}", offsetForThisRound, partition);
-		return offsetForThisRound;
-	}
-
-	public FetchResponse getMessagesFromKafka(long offset) throws KafkaClientRecoverableException {
-		logger.debug("Starting getMessagesFromKafka() ...");
-		try{
-			FetchRequest req = new FetchRequestBuilder()
-				.clientId(kafkaClientId)
-				.addFetch(topic, partition, offset, kafkaFetchSizeMinBytes)
-				.build();
-			FetchResponse fetchResponse = simpleConsumer.fetch(req);
-			return fetchResponse;
-		}
-		catch(Exception e){
-			logger.error("Exception fetching messages from Kafka for partition {}", partition, e);
-			throw new KafkaClientRecoverableException("Exception fetching messages from Kafka for partition=" +  
-				partition + "; error: " + e.getMessage(), e);
-		}
-	}
-
-	// TODO 1: review how we handle each type of errors - some should fail the whole batch, not just ignored or re-tried
-	// TODO 2: also make sure we do not re-process the same batch forever: call() -> reInitKafka() -> call() -> ...
-	// TODO 3: verify that the only case when we need to roll-back to the Earliest offset is  the OffsetOutOfRange error 
-	public Long handleErrorFromFetchMessages(short errorCode, long offsetForThisRound) throws Exception {
-		// Do things according to the error code
-		logger.error("Error fetching events from Kafka, error code={}, partition={}",
-				errorCode, partition);
-		if (errorCode == ErrorMapping.BrokerNotAvailableCode()) {
-			logger.error("BrokerNotAvailableCode error - ReInitiating Kafka Client for partition {}", partition);
-			reInitKafka();
-		} else if (errorCode == ErrorMapping.InvalidFetchSizeCode()) {
-			logger.error("InvalidFetchSizeCode error - ReInitiating Kafka Client for partition {}", partition);
-			reInitKafka();
-		} else if (errorCode == ErrorMapping.InvalidMessageCode()) {
-			logger.error("InvalidMessageCode error - not handling it. Returning for partition {}", partition);
-		} else if (errorCode == ErrorMapping.LeaderNotAvailableCode()) {
-			logger.error("LeaderNotAvailableCode error - ReInitiating Kafka Client for partition {}", partition);
-			reInitKafka();
-		} else if (errorCode == ErrorMapping.MessageSizeTooLargeCode()) {
-			logger.error("MessageSizeTooLargeCode error - not handling it. Returning for partition {}", partition);
-		} else if (errorCode == ErrorMapping.NotLeaderForPartitionCode()) {
-			logger.error("NotLeaderForPartitionCode error - ReInitiating Kafka Client for partition {}", partition);
-			reInitKafka();
-		} else if (errorCode == ErrorMapping.OffsetMetadataTooLargeCode()) {
-			logger.error("OffsetMetadataTooLargeCode error - not handling it. Returning for partition {}", partition);
-		} else if (errorCode == ErrorMapping.OffsetOutOfRangeCode()) {
-			logger.error("OffsetOutOfRangeCode error: partition={}, offsetForThisRound={}",
-					partition, offsetForThisRound);
-			long earliestOffset = getEarliestOffset();
-			// The most likely reason for this error is that the consumer is trying to read events from an offset
-			// that has already expired from the Kafka topic due to retention period;
-			// In that case the only course of action is to start processing events from the EARLIEST available offset;
-			// check for a corner case when the EarliestOfset might still be -1 
-			// in that case - just throw an  exception out and restart indexer after fixing Kafka
-			if (earliestOffset < 0) {
-				logger.error("OffsetOutOfRangeCode error for partition={} - EARLIEST offset is bad: {}, exiting with an exception", 
-					partition, earliestOffset); 
-				throw new Exception ("OffsetOutOfRangeCode error for partition=" + partition + 
-						" - EARLIEST offset is bad: " + earliestOffset + ", exiting with an exception");
-			}
-			logger.info("OffsetOutOfRangeCode error: setting offset for partition {} to the EARLIEST possible offset: {}", 
-					partition, earliestOffset);
-			try {
-				saveOffsetInKafka(earliestOffset, errorCode);
-			} catch (Exception e) {
-				// throw an exception as this will break reading messages in the next round
-				// TODO 5: verify that the IndexerJob is stopped cleanly in this case
-				logger.error("Failed to commit offset in Kafka after OffsetOutOfRangeCode - exiting for partition {} ", partition, e);
-				throw e;
-			}
-			return earliestOffset;
-		} else if (errorCode == ErrorMapping.ReplicaNotAvailableCode()) {
-			logger.error("ReplicaNotAvailableCode error - re-init-ing Kafka for partition {}", partition);
-			reInitKafka();
-		} else if (errorCode == ErrorMapping.RequestTimedOutCode()) {
-			logger.error("RequestTimedOutCode error - re-init-ing Kafka for partition {}", partition);
-			reInitKafka();
-		} else if (errorCode == ErrorMapping.StaleControllerEpochCode()) {
-			logger.error("StaleControllerEpochCode error - not handling it. Returning for partition {}", partition);
-			reInitKafka();
-		} else if (errorCode == ErrorMapping.StaleLeaderEpochCode()) {
-			logger.error("StaleLeaderEpochCode error - not handling it. Returning for partition {}", partition);
-			reInitKafka();
-		} else if (errorCode == ErrorMapping.UnknownCode()) {
-			logger.error("UnknownCode error - re-init-ing Kafka for partition {}", partition);
-			reInitKafka();
-		} else if (errorCode == ErrorMapping.UnknownTopicOrPartitionCode()) {
-			logger.error("UnknownTopicOrPartitionCode error - re-init-ing Kafka for partition {}", partition);
-			reInitKafka();
-		}
-		return null;
-	}
-
-	public void close() {
-		curator.close();
-		logger.info("Curator/Zookeeper connection closed");
-	}
-	
+    private PartitionMetadata findLeaderWithBroker(
+            String kafkaBrokerHost, String kafkaBrokerPortStr) {
+        logger.info("Looking for leader for partition {} using Kafka Broker={}:{}, topic={}",
+                partition, kafkaBrokerHost, kafkaBrokerPortStr, topic);
+        PartitionMetadata leaderPartitionMetadata = null;
+        SimpleConsumer leadFindConsumer = null;
+        try {
+            int kafkaBrokerPort = Integer.parseInt(kafkaBrokerPortStr);
+            leadFindConsumer = new SimpleConsumer(
+                    kafkaBrokerHost, kafkaBrokerPort, kafkaSimpleConsumerSocketTimeoutMs,
+                    kafkaSimpleConsumerBufferSizeBytes, "leaderLookup");
+            List<String> topics = new ArrayList<String>();
+            topics.add(this.topic);
+            TopicMetadataRequest req = new TopicMetadataRequest(topics);
+            kafka.javaapi.TopicMetadataResponse resp = leadFindConsumer.send(req);
+
+            List<TopicMetadata> metaData = resp.topicsMetadata();
+            for (TopicMetadata item : metaData) {
+                for (PartitionMetadata part : item.partitionsMetadata()) {
+                    if (part.partitionId() == partition) {
+                        leaderPartitionMetadata = part;
+                        logger.info("Found leader for partition {} using Kafka Broker={}:{}, topic={}; leader broker URL: {}:{}",
+                                partition, kafkaBrokerHost, kafkaBrokerPortStr, topic,
+                                leaderPartitionMetadata.leader().host(), leaderPartitionMetadata.leader().port());
+                        break;
+                    }
+                }
+                // we found the leader - get out of this loop as well
+                if (leaderPartitionMetadata != null)
+                    break;
+            }
+        } catch (Exception e) {
+            logger.warn("Failed to find leader for partition {} using Kafka Broker={} , topic={}; Error: {}",
+                    partition, kafkaBrokerHost, topic, e.getMessage());
+        } finally {
+            if (leadFindConsumer != null){
+                leadFindConsumer.close();
+                logger.debug("Closed the leadFindConsumer connection");
+            }
+        }
+        return leaderPartitionMetadata;
+    }
+
+    public long getLastestOffset() throws KafkaClientRecoverableException {
+        logger.debug("Getting LastestOffset for topic={}, partition={}, kafkaGroupId={}",
+                topic, partition, kafkaClientId);
+        long latestOffset = getOffset(topic, partition, OffsetRequest.LatestTime(), kafkaClientId);
+        logger.debug("LatestOffset={}  for partition {}", latestOffset ,partition);
+        return latestOffset;
+    }
+
+    public long getEarliestOffset() throws KafkaClientRecoverableException {
+        logger.debug("Getting EarliestOffset for topic={}, partition={}, kafkaGroupId={}",
+                topic, partition, kafkaClientId);
+        long earliestOffset = this.getOffset(topic, partition, OffsetRequest.EarliestTime(), kafkaClientId);
+        logger.debug("earliestOffset={} for partition {}", earliestOffset,partition);
+        return earliestOffset;
+    }
+
+    private long getOffset(String topic, int partition, long whichTime, String clientName)
+            throws KafkaClientRecoverableException {
+        try {
+            TopicAndPartition topicAndPartition = new TopicAndPartition(topic, partition);
+            Map<TopicAndPartition, PartitionOffsetRequestInfo> requestInfo = new HashMap<TopicAndPartition, PartitionOffsetRequestInfo>();
+            requestInfo.put(topicAndPartition, new PartitionOffsetRequestInfo(whichTime, 1));
+            kafka.javaapi.OffsetRequest request = new kafka.javaapi.OffsetRequest(
+                    requestInfo, kafka.api.OffsetRequest.CurrentVersion(), clientName);
+            OffsetResponse response = simpleConsumer.getOffsetsBefore(request);
+
+            if (response.hasError()) {
+                // treat this as a recoverable exception - we will try to re-init Kafka
+                // TODO: verify if there are some cases when this should not be recoverable
+                int errorCode = response.errorCode(topic, partition);
+                logger.error("Error fetching offsets from Kafka for partition={}; Reason: {}" ,
+                        partition, errorCode);
+                throw new KafkaClientRecoverableException("Error fetching offsets from Kafka. Reason: " +
+                        errorCode + " for partition=" + partition);
+            }
+            long[] offsets = response.offsets(topic, partition);
+            return offsets[0];
+        }
+        catch(Exception e){
+            logger.error("Exception fetching offsets for partition={}", partition, e);
+            throw new KafkaClientRecoverableException("Error fetching offsets from Kafka for partition=" +
+                    partition + "; error: " + e.getMessage());
+        }
+    }
+
+    public long fetchCurrentOffsetFromKafka() throws KafkaClientRecoverableException{
+        short versionID = 0;
+        int correlationId = 0;
+        try{
+            List<TopicAndPartition> topicPartitionList = new ArrayList<TopicAndPartition>();
+            TopicAndPartition myTopicAndPartition = new TopicAndPartition(topic, partition);
+            topicPartitionList.add(myTopicAndPartition);
+            OffsetFetchRequest offsetFetchReq = new OffsetFetchRequest(
+                    kafkaClientId, topicPartitionList, versionID, correlationId, kafkaClientId);
+            OffsetFetchResponse offsetFetchResponse = simpleConsumer.fetchOffsets(offsetFetchReq);
+            long currentOffset = offsetFetchResponse.offsets().get(myTopicAndPartition).offset();
+            //logger.info("Fetched Kafka's currentOffset = " + currentOffset);
+            return currentOffset;
+        }
+        catch(Exception e){
+            logger.error("Exception fetching current offset for partition={}", partition, e);
+            throw new KafkaClientRecoverableException("Exception fetching current offset for partition=" +
+                    partition + "; error: " + e.getMessage(), e);
+        }
+    }
+
+    public long computeInitialOffset() throws Exception {
+        long offsetForThisRound = -1L;
+        long earliestOffset = getEarliestOffset();
+        // TODO 6: use Enum for startOffsetFrom values
+        logger.info("**** Computing Kafka offset *** for partition={}, startOffsetFrom={}, earliestOffset={}",
+                partition, startOffsetFrom, earliestOffset);
+        if (startOffsetFrom.equalsIgnoreCase("CUSTOM")) {
+            long customOffset = startOffset;
+            logger.info("Restarting from the CUSTOM offset={} for topic={}, partition={}",
+                    customOffset, topic, partition);
+            if (customOffset >= 0) {
+                offsetForThisRound = customOffset;
+            } else {
+                throw new KafkaClientNotRecoverableException("Custom offset=" + customOffset +
+                        "for topic [" + topic + "], partition [" + partition +
+                        "] is < 0, which is not an acceptable value; exiting");
+            }
+        } else if (startOffsetFrom.equalsIgnoreCase("EARLIEST")) {
+            logger.info("Restarting from the EARLIEST offset={} for topic={}, partition={}",
+                    earliestOffset, topic, partition);
+            offsetForThisRound = getEarliestOffset();
+        } else if (startOffsetFrom.equalsIgnoreCase("LATEST")) {
+            offsetForThisRound = getLastestOffset();
+            logger.info("Restarting from the LATEST offset={} for topic={}, partition={}",
+                    offsetForThisRound, topic, partition);
+        } else if (startOffsetFrom.equalsIgnoreCase("RESTART")) {
+            offsetForThisRound = fetchCurrentOffsetFromKafka();
+            logger.info("Restarting from the last committed offset={} for topic={}, partition={}",
+                    offsetForThisRound, topic, partition);
+        }
+        // for any of the cases - make sure the offset in not less than 0:
+        if (offsetForThisRound < 0)
+        {
+            if (earliestOffset >= 0) {
+                // if this is the first time this client tried to read - offset might be -1
+                // try to get set the offset to the EARLIEST available - it may lead
+                // to processing events that may have already be processed - but it is safer than
+                // starting from the Latest offset in case not all events were processed before
+                offsetForThisRound = earliestOffset;
+                logger.info("offsetForThisRound is set to the Earliest offset since currentOffset is < 0; offsetForThisRound={} for partition {}",
+                        offsetForThisRound, partition);
+                // also store this as the CurrentOffset to Kafka - to avoid the multiple cycles through
+                // this logic in the case no events are coming to the topic for a long time and
+                // we always get currentOffset as -1 from Kafka;
+                // if there are exceptions during save - they will be thrown out from the saveOffsetInKafka()
+                saveOffsetInKafka(offsetForThisRound, ErrorMapping.NoError());
+            } else {
+                logger.error(
+                        "Failed to set the current offset to Earliest offset since he earliest offset is < 0, exiting; partition={}" , partition);
+                throw new KafkaClientRecoverableException(
+                        "Failed to set the current offset to Earliest offset since he earliest offset is < 0, exiting; partition=" + partition);
+            }
+        }
+
+        // check for a corner case when the computed offset (either current or custom)
+        // is less than the Earliest offset - which could happen if some messages were
+        // cleaned up from the topic/partition due to retention policy
+        if (offsetForThisRound < earliestOffset){
+            logger.warn("WARNING: computed offset={} is less than EarliestOffset = {}" +
+                    "; setting offsetForThisRound to the EarliestOffset for partition {}", offsetForThisRound, earliestOffset,partition);
+            offsetForThisRound = earliestOffset;
+            try {
+                saveOffsetInKafka(offsetForThisRound, ErrorMapping.NoError());
+            } catch (KafkaClientRecoverableException e) {
+                logger.error("Failed to commit offset after resetting it to Earliest={} for partition={}; throwing exception ",
+                        offsetForThisRound, partition, e);
+                throw e;
+            }
+        }
+        logger.info("Resulting offsetForThisRound={} for partition={}", offsetForThisRound, partition);
+        return offsetForThisRound;
+    }
+
+    public FetchResponse getMessagesFromKafka(long offset) throws KafkaClientRecoverableException {
+        logger.debug("Starting getMessagesFromKafka() ...");
+        try{
+            FetchRequest req = new FetchRequestBuilder()
+                    .clientId(kafkaClientId)
+                    .addFetch(topic, partition, offset, kafkaFetchSizeMinBytes)
+                    .build();
+            FetchResponse fetchResponse = simpleConsumer.fetch(req);
+            return fetchResponse;
+        }
+        catch(Exception e){
+            logger.error("Exception fetching messages from Kafka for partition {}", partition, e);
+            throw new KafkaClientRecoverableException("Exception fetching messages from Kafka for partition=" +
+                    partition + "; error: " + e.getMessage(), e);
+        }
+    }
+
+    // TODO 1: review how we handle each type of errors - some should fail the whole batch, not just ignored or re-tried
+    // TODO 2: also make sure we do not re-process the same batch forever: call() -> reInitKafka() -> call() -> ...
+    // TODO 3: verify that the only case when we need to roll-back to the Earliest offset is  the OffsetOutOfRange error
+    public Long handleErrorFromFetchMessages(short errorCode, long offsetForThisRound) throws Exception {
+        // Do things according to the error code
+        logger.error("Error fetching events from Kafka, error code={}, partition={}",
+                errorCode, partition);
+        if (errorCode == ErrorMapping.BrokerNotAvailableCode()) {
+            logger.error("BrokerNotAvailableCode error - ReInitiating Kafka Client for partition {}", partition);
+            reInitKafka();
+        } else if (errorCode == ErrorMapping.InvalidFetchSizeCode()) {
+            logger.error("InvalidFetchSizeCode error - ReInitiating Kafka Client for partition {}", partition);
+            reInitKafka();
+        } else if (errorCode == ErrorMapping.InvalidMessageCode()) {
+            logger.error("InvalidMessageCode error - not handling it. Returning for partition {}", partition);
+        } else if (errorCode == ErrorMapping.LeaderNotAvailableCode()) {
+            logger.error("LeaderNotAvailableCode error - ReInitiating Kafka Client for partition {}", partition);
+            reInitKafka();
+        } else if (errorCode == ErrorMapping.MessageSizeTooLargeCode()) {
+            logger.error("MessageSizeTooLargeCode error - not handling it. Returning for partition {}", partition);
+        } else if (errorCode == ErrorMapping.NotLeaderForPartitionCode()) {
+            logger.error("NotLeaderForPartitionCode error - ReInitiating Kafka Client for partition {}", partition);
+            reInitKafka();
+        } else if (errorCode == ErrorMapping.OffsetMetadataTooLargeCode()) {
+            logger.error("OffsetMetadataTooLargeCode error - not handling it. Returning for partition {}", partition);
+        } else if (errorCode == ErrorMapping.OffsetOutOfRangeCode()) {
+            logger.error("OffsetOutOfRangeCode error: partition={}, offsetForThisRound={}",
+                    partition, offsetForThisRound);
+            long earliestOffset = getEarliestOffset();
+            // The most likely reason for this error is that the consumer is trying to read events from an offset
+            // that has already expired from the Kafka topic due to retention period;
+            // In that case the only course of action is to start processing events from the EARLIEST available offset;
+            // check for a corner case when the EarliestOfset might still be -1
+            // in that case - just throw an  exception out and restart indexer after fixing Kafka
+            if (earliestOffset < 0) {
+                logger.error("OffsetOutOfRangeCode error for partition={} - EARLIEST offset is bad: {}, exiting with an exception",
+                        partition, earliestOffset);
+                throw new Exception ("OffsetOutOfRangeCode error for partition=" + partition +
+                        " - EARLIEST offset is bad: " + earliestOffset + ", exiting with an exception");
+            }
+            logger.info("OffsetOutOfRangeCode error: setting offset for partition {} to the EARLIEST possible offset: {}",
+                    partition, earliestOffset);
+            try {
+                saveOffsetInKafka(earliestOffset, errorCode);
+            } catch (Exception e) {
+                // throw an exception as this will break reading messages in the next round
+                // TODO 5: verify that the IndexerJob is stopped cleanly in this case
+                logger.error("Failed to commit offset in Kafka after OffsetOutOfRangeCode - exiting for partition {} ", partition, e);
+                throw e;
+            }
+            return earliestOffset;
+        } else if (errorCode == ErrorMapping.ReplicaNotAvailableCode()) {
+            logger.error("ReplicaNotAvailableCode error - re-init-ing Kafka for partition {}", partition);
+            reInitKafka();
+        } else if (errorCode == ErrorMapping.RequestTimedOutCode()) {
+            logger.error("RequestTimedOutCode error - re-init-ing Kafka for partition {}", partition);
+            reInitKafka();
+        } else if (errorCode == ErrorMapping.StaleControllerEpochCode()) {
+            logger.error("StaleControllerEpochCode error - not handling it. Returning for partition {}", partition);
+            reInitKafka();
+        } else if (errorCode == ErrorMapping.StaleLeaderEpochCode()) {
+            logger.error("StaleLeaderEpochCode error - not handling it. Returning for partition {}", partition);
+            reInitKafka();
+        } else if (errorCode == ErrorMapping.UnknownCode()) {
+            logger.error("UnknownCode error - re-init-ing Kafka for partition {}", partition);
+            reInitKafka();
+        } else if (errorCode == ErrorMapping.UnknownTopicOrPartitionCode()) {
+            logger.error("UnknownTopicOrPartitionCode error - re-init-ing Kafka for partition {}", partition);
+            reInitKafka();
+        }
+        return null;
+    }
+
+    public void close() {
+        curator.close();
+        logger.info("Curator/Zookeeper connection closed");
+    }
+
 }