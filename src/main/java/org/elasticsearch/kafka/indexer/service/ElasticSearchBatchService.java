--- conflicted
+++ resolved
@@ -9,7 +9,6 @@
 import org.elasticsearch.action.bulk.BulkResponse;
 import org.elasticsearch.action.index.IndexRequestBuilder;
 import org.elasticsearch.client.transport.NoNodeAvailableException;
-import org.elasticsearch.kafka.indexer.exception.IndexerESException;
 import org.elasticsearch.kafka.indexer.exception.IndexerESNotRecoverableException;
 import org.elasticsearch.kafka.indexer.exception.IndexerESRecoverableException;
 import org.slf4j.Logger;
@@ -56,16 +55,7 @@
         bulkRequestBuilder.add(indexRequestBuilder);
     }
 
-<<<<<<< HEAD
     public boolean postToElasticSearch() throws InterruptedException, IndexerESRecoverableException, IndexerESNotRecoverableException {
-    	if (bulkRequestBuilders.isEmpty()) {
-    		logger.warn("bulkRequestBuilders are empty - nothing to index into ES");
-    		return true;
-    	}
-=======
-    public boolean postToElasticSearch() throws Exception {
-
->>>>>>> 0d3081b8
         try {
         	logger.info("Starting bulk posts to ES");
 
