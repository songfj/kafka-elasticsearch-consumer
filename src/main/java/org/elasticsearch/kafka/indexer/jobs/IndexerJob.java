--- conflicted
+++ resolved
@@ -219,13 +219,9 @@
 			return;
 		}
 		logger.debug("Starting to prepare for post to ElasticSearch for partition {}",currentPartition);
-<<<<<<< HEAD
 		//Need to save nextOffsetToProcess in temporary field, 
 		//and save it after successful execution of indexIntoESWithRetries method 
-		long proposedNextOffsetToProcess = msgHandler.prepareForPostToElasticSearch(byteBufferMsgSet.iterator());
-=======
-		nextOffsetToProcess = messageHandlerService.prepareForPostToElasticSearch(byteBufferMsgSet.iterator());
->>>>>>> 4b1f1b5b
+		long proposedNextOffsetToProcess = messageHandlerService.prepareForPostToElasticSearch(byteBufferMsgSet.iterator());
 
 		if (configService.isPerfReportingEnabled()) {
 			long timeAtPrepareES = System.currentTimeMillis();
@@ -244,15 +240,10 @@
 			return;
 		}
 		
-<<<<<<< HEAD
 		nextOffsetToProcess = proposedNextOffsetToProcess;
 		
-		if (consumerConfig.isPerfReportingEnabled) {
-			long timeAftEsPost = System.currentTimeMillis();
-=======
 		if (configService.isPerfReportingEnabled()) {
 			long timeAfterEsPost = System.currentTimeMillis();
->>>>>>> 4b1f1b5b
 			logger.debug("Approx time to post of ElasticSearch: {} ms for partition {}",
 					(timeAfterEsPost - jobStartTime),currentPartition);
 		}
